--- conflicted
+++ resolved
@@ -226,23 +226,6 @@
   handlers?: BaseHandler[];
 }
 
-<<<<<<< HEAD
-/**
- * A logger that can log messages at different levels.
- *
- * @example Usage
- * ```ts
- * import { Logger } from "@std/log/logger";
- * import { LogLevels } from "@std/log/levels";
- * import { assertEquals } from "@std/assert/equals";
- *
- * const logger = new Logger("example", LogLevels.INFO);
- * const result = logger.info("Hello, world!");
- *
- * assertEquals(result, "Hello, world!");
- * ```
- */
-=======
 function asString(data: unknown, isProperty = false): string {
   if (typeof data === "string") {
     if (isProperty) return `"${data}"`;
@@ -268,7 +251,46 @@
   return "undefined";
 }
 
->>>>>>> bfbc53e2
+function asString(data: unknown, isProperty = false): string {
+  if (typeof data === "string") {
+    if (isProperty) return `"${data}"`;
+    return data;
+  } else if (
+    data === null ||
+    typeof data === "number" ||
+    typeof data === "bigint" ||
+    typeof data === "boolean" ||
+    typeof data === "undefined" ||
+    typeof data === "symbol"
+  ) {
+    return String(data);
+  } else if (data instanceof Error) {
+    return data.stack!;
+  } else if (typeof data === "object") {
+    return `{${
+      Object.entries(data)
+        .map(([k, v]) => `"${k}":${asString(v, true)}`)
+        .join(",")
+    }}`;
+  }
+  return "undefined";
+}
+
+/**
+ * A logger that can log messages at different levels.
+ *
+ * @example Usage
+ * ```ts
+ * import { Logger } from "@std/log/logger";
+ * import { LogLevels } from "@std/log/levels";
+ * import { assertEquals } from "@std/assert/equals";
+ *
+ * const logger = new Logger("example", LogLevels.INFO);
+ * const result = logger.info("Hello, world!");
+ *
+ * assertEquals(result, "Hello, world!");
+ * ```
+ */
 export class Logger {
   #level: LogLevel;
   handlers: BaseHandler[];
